--- conflicted
+++ resolved
@@ -50,14 +50,10 @@
             ))),
         }
     }
-<<<<<<< HEAD
     pub fn make<S: AsRef<str>>(
         typeinfo: ITypeInfo,
         name: S,
     ) -> Result<OleTypeData> {
-=======
-    pub fn make<S: AsRef<str>>(typeinfo: ITypeInfo, name: S) -> Result<OleTypeData> {
->>>>>>> 4790dce7
         let type_attr = unsafe { typeinfo.GetTypeAttr() }?;
         let type_attr = NonNull::new(type_attr).unwrap();
 
@@ -246,11 +242,7 @@
         let type_attr = NonNull::new(type_attr).unwrap();
 
         Ok(OleTypeData {
-<<<<<<< HEAD
-            typeinfo: typeinfo.clone(),
-=======
             typeinfo,
->>>>>>> 4790dce7
             name: bstr.to_string(),
             type_attr,
         })
@@ -271,11 +263,8 @@
         let Ok(name) = name else {
             continue;
         };
-<<<<<<< HEAD
-        if ole_class_name == oleclass.as_ref().to_str().unwrap() {
-=======
+
         if name == oleclass.as_ref().to_str().unwrap() {
->>>>>>> 4790dce7
             let type_attr = unsafe { typeinfo.GetTypeAttr()? };
             let type_attr = NonNull::new(type_attr).unwrap();
 
